# Strava-to-FitTrackee

This is a little tool that will pull workouts from a [Strava](https://www.strava.com/)
account and push them to a [FitTrackee](https://github.com/SamR1/FitTrackee/) instance.
The tool was written to help automatically backup workout tracks from the commercial
service onto a self-hosted instance for safe keeping.

## Prerequisites

You'll need the following:

  - An installation of [FitTrackee](https://github.com/SamR1/FitTrackee/)
  - An OAuth2 application configured for FitTrackee (go to the "Apps" section
    of your FitTrackee account to configure this)
      - The app needs access to the `workouts:read`, `workouts:write`, and
        `profile:read` scopes (the last one so we can get the user's timezone for activities without GPS data)
      - You'll need to use the "Id" and "Secret" (only showed at creation time)
        to configure this script, so make sure to write them down
      - When you create your app, the Application URL and Redirect URL can be pretty
        much anything, but must start with `https://`. I used `https://localhost/`
  - A Strava account with an "API Application" created and enabled (see 
    [API Settings](https://www.strava.com/settings/api))
      - The name, category, website, etc. can all be whatever you want since this
        is for private use. You can't use the term "Strava" in your application name
        though, I guess so users don't think your app is an official Strava app
      - You'll need to use your "Client ID" and "Client Secret" from this page
  - [Poetry](https://python-poetry.org/) installed on the system where this
    tool will run
  - A Python installation version 3.9 or higher. Installing this will depend
    on your specific system, but I highly recommend using 
    [`pyenv`](https://github.com/pyenv/pyenv), which will allow you to install
    any version of Python you'd like and choose between them as needed. Assuming
    you have at least one 3.9 or higher version installed with `pyenv`, Poetry is
    smart enough to pick up that and use the correct Python version when installing
    `strava-to-fittrackee`.
      - If you prefer to use system packages, on recent versions of Ubuntu you should
        be able to run `sudo apt install python3.9`. If using the system package, you'll
        probably also need to run `poetry env use 3.9` to configure poetry to use that
        specific version. 
      - If using `pyenv`, running `$ pyenv install 3.9.16` or `$ pyenv install 3.10.10`
        should get you a version that will work with `s2f.py`. In this case, Poetry should
        be clever enough to analyze the versions of Python you have installed and pick the
        correct one (although you can also run that `poetry env use` command to specify a
        particular one)

## Installation

Download or clone the code from this repository:

```sh
$ git clone https://github.com/jat255/strava-to-fittrackee.git
```

Copy the `.env.example` file to a file named `.env` and configure the values as 
documented in order to set the appropriate API client IDs and secrets, as well as
the FitTrackee host (currently, https verification is not enabled because FitTrackee
is often hosted with a self-signed certificate).

Install the script's dependencies by running:

```sh
$ poetry install
```

This will create new virtual environment and install the module and script.

## Updating

If you would like to update your version of the script, pull the latest code from git,
and re-run the poetry install command in case there were any new dependencies added:

```sh
$ git pull
$ poetry install
```

*Note*: This happens infrequently, but in the event the script needs new permissions
(e.g. v0.2.0 required a new `profile:read` permission), you will need to re-run the
application authorization flow. The best way to do this is to delete and re-create the
API application you created in the FitTrackee web interface (making sure to use the new
permissions required), delete the local `.fittrackee.tokens.json` file, and update your
`.env` file to use the updated client ID and client secret from the new API app.

## Usage

*Note: For any of the examples below, if you add the `-v 2` option, you'll get additional
debugging output from the script.*

The first thing to do is check you can call the script using the virtual environment created
by Poetry. Run the following from the directory you downloaded the files to in order
see the "help" output of the script, which will show what it can do:

```sh
$ poetry run python -m strava_to_fittrackee.s2f -h
```
```
usage: s2f.py [-h] [-v {0,1,2}] (-V | --setup-tokens | --sync | --download-all-strava | --upload-all-fittrackee | --delete-all-fittrackee | --upload-gpx GPX_FILE)
              [--output-folder OUTPUT_FOLDER] [--input-folder INPUT_FOLDER]

This tool provides functionality to download activities from a Strava "athlete" and
upload them as workouts to a FitTrackee instance (see README.md for more details)

Examples (in your terminal):
    $ python -m strava_to_fittrackee.s2f --sync
    $ python -m strava_to_fittrackee.s2f --download-all-strava --output-folder <folder_name>
    $ python -m strava_to_fittrackee.s2f --upload-all-fittrackee --input-folder <folder_name>
    $ python -m strava_to_fittrackee.s2f --delete-all-fittrackee

Copyright (c) 2022-2023, Joshua Taillon
v0.2.0

optional arguments:
  -h, --help            show this help message and exit
  -v {0,1,2}, --verbosity {0,1,2}
                        increase output verbosity (default: 1)
  -V, --version         display the program's version
  --setup-tokens        Setup initial token authentication for both Strava and FitTrackee. This will be done automatically if they are not already set up, but this option allows you to
                        do that without performing any other actions
  --sync                Download activities from Strava not currently present in FitTrackee and upload them to the FitTrackee instance
  --download-all-strava
                        Download and store all Strava activities as GPX files in the given folder (default: "./gpx/", but can be changed with "--output-folder" option)
  --upload-all-fittrackee
                        Upload all GPX files in the given folder as workouts to the configured FitTrackee instance. (default folder is "./gpx/", but can be configured with the "--input-
                        folder" option)
  --delete-all-fittrackee
                        Delete all workouts in the configured FitTrackee instance
  --upload-gpx GPX_FILE
                        Can be used to upload a single GPX file to the FitTrackee instance
  --output-folder OUTPUT_FOLDER
                        Folder in which to store GPX files generated from Strava activities (if the "--download-all-strava" option is given; default: "./gpx")
  --input-folder INPUT_FOLDER
                        Folder in which to find GPX files to be uploaded to FitTrackee (if the "--upload-all-fittrackee" option is given; default: "./gpx")
```

### Setup authentication

To get started with the script, you'll need to authorize your "API apps" (created earlier)
for both Strava and FitTrackee. To do this, run the script with the `--setup-tokens` option:

```sh
$ poetry run python -m strava_to_fittrackee.s2f --setup-tokens
```

This will first present you (in the terminal) with a link to Strava, which (after logging in) 
will prompt you to authorize the application:

![](_static/strava_auth.png)

When you click "Authorize", your browser will be redirected to a URL starting with 
`http://localhost` that doesn't work. That's okay. Copy the entire URL from your browser's
address bar and paste it into the terminal, then press the enter key on your keyboard. 
The URL you pasted contains a `code` parameter that is used to generate authentication
tokens for the app, which it will then use to access the API on your behalf. These tokens
will be saved into a file named `.strava.tokens.json` (unless you changed the location with
the `STRAVA_TOKEN_FILE` setting). As long as that file is present, the script will be able
to use the access and refresh tokens it contains to access your data via the API.
(If you're curious, [this link](https://developer.okta.com/blog/2017/06/21/what-the-heck-is-oauth)
describes the "OAuth" process and what the tokens are for).

Once you've pasted in the Strava code, the script will then perform the same process
for FitTrackee. You'll be presented with a link to your FitTrackee instance (which is built
from the `FITTRACKEE_HOST` setting in the `.env` file), and upon visiting it, you'll see the
authorization screen:

![](_static/fittrackee_auth.png)

Click "Authorize" and again you'll be redirected to a URL that does not exist. Copy the URL
from your browser's address bar and paste into the terminal once again, and press "enter".
Assuming everything worked as designed, you'll now have two `.json` files in your current
directory containing tokens for both Strava and FitTrackee. 

If you run the `--setup-tokens` option again, you'll notice that you don't get presented
with the authorization URLs again. This is because the script will read the token files
saved previously and check that they're valid (and refresh them, if not). You'll only
need to go through the URL authorization again if you delete or rename the token files.

### Basic sync usage

Once your tokens are set up, run the script with the `--sync` option:

```
$ poetry run python -m strava_to_fittrackee.s2f --sync
```

This will check your FitTrackee account for the last workout, and then fetch
all activities from Strava after that time, generating a GPX file for each one
then uploading it to FitTrackee. A link to the original Strava activity will
be included as a "note" that is displayed in FitTrackee. Currently, segments
*will not* be copied from the Strava API, although it's possible that could be
improved in the future. Sport types will be mapped as best as possible (see
the `sport_id_map` value in the `FitTrackee.upload_gpx()` method for specifics),
but FitTrackee doesn't have a corresponding sport type for every activity type
in Strava, so it will probably give an error if there's one it doesn't recognize.

If you run this command without any workouts in FitTrackee, it will attempt to 
sync all activities, which will take quite a while if you have many activities. 
Depending on the number of activities present, this will likely cause the code 
to go over the Strava API rate limits (currently 100 requests per 15 minutes 
and 1000 requests per day), since each activity requires 4 requests to get the 
location data required to build a GPX file. So, if you have more than about 
200-250 activities or so, this process will take multiple days -- blame Strava's 
rate limits!

To workaround this, the script will automatically back-off while running and 
sleep until the next 15 minute interval. There is no functionality to deal 
with the 1000 request limit, so if that gets hit, it will just continue trying 
every fifteen minutes (although it should start working on the next day if you 
let it continue running). Alternatively, you can kill the program and restart 
it the next day manually, and already-downloaded activities will be skipped.
If you'd like to see what the current API limits are at each point in the code,
run with `DEBUG` level verbosity (`-v 2`) to print more information about the
API responses.

If you hit the rate limit (with `-v 2` enabled), you'll see output like follows:

```
DEBUG:s2f:Getting latitude and longitude for activity 123456789
DEBUG:s2f:Current API usage -- 15 minute: 101/100 -- daily: 732/1000
WARNING:s2f:Hit Strava API limit; sleeping until next 15 minute interval
WARNING:s2f:Time is now 2022-11-04T22:17:12.725154; Sleeping until at least 2022-11-04T22:30:00
```

During regular day-to-day use, this shouldn't be an issue, but it can cause some
annoyance/delays during the initial sync. The script can be run with `--sync` at any
time, and it will be much faster on subsequent runs since it will only look for new
activities.

### Scheduling a daily (or other interval) sync

The script can be scheduled using a tool such as `cron`, or the Windows task scheduler
to run at one ore more set times each day. A line such as the following will run
the script twice per hour every day, logging to a file named `s2f.log`
in the home directory of `user`. This example assumes you installed Poetry to its
default location (run `$ which poetry` to find the correct executable location if
yours is different):

```
<<<<<<< HEAD
0 9,12,15,18,21 * * *  cd /home/user/s2f && /home/user/.local/bin/poetry run python -m strava_to_fittrackee.s2f --sync -v 2 >> /home/user/s2f.log 2>&1
=======
5,35 * * * *  cd /home/user/s2f && /home/user/.local/bin/poetry run python s2f.py --sync -v 2 >> /home/user/s2f.log 2>&1
>>>>>>> 4e9335b0
```

By changing to the `s2f` directory and running the script via `$ poetry run python s2f.py`,
Poetry should automatically determine the correct Python interpreter to use.

### Bulk downloading from Strava

Although the `--sync` option should work with large numbers of activities (subject to the rate
limitations described above), if you'd ever like to bulk export activities from Strava
and save the resulting GPX files to disk, use the `--download-all-strava` option:

```sh
$ poetry run python -m strava_to_fittrackee.s2f --download-all-strava
```

By default, this will download all your activities into a subfolder named `./gpx`,
but this location can be changed with the `--output-folder` option, *e.g.*:

```sh
$ poetry run python -m strava_to_fittrackee.s2f --download-all-strava --output-folder /home/user/Downloads/
```

You will likely run up against the Strava API limits with this method as well, and so
it will automatically wait for 15 minute intervals like `--sync`. The resulting GPX
files will have the "activity type" (Hike, Walk, etc.) saved in the `description` field,
and a link to the original Strava activity will be included as well. 

### Bulk uploading to FitTrackee

A corollary to the bulk download option, you can run the script with the 
`--upload-all-fittrackee` option to upload a folder of GPX tracks to FitTrackee.
The default folder is `./gpx` (so it will work without changing any options after
running a download), but you can change the folder to read from with the 
`--input-folder` option.

This option may not work as-is with arbitrary GPX files produced by other means.
The uploader code expects certain content in the GPX file that is written when
downloading from Strava, so it may or may not work. 

### Upload single GPX to FitTrackee

This is mostly a vestige of testing, but there's also an option (`--upload-gpx`)
that will upload a single GPX file to the FitTrackee instance. Provide the path of the
file after the `--upload-gpx` option as follows:

```sh
$ poetry run python -m strava_to_fittrackee.s2f --upload-gpx ./gpx/test_file.gpx
```

### Delete all FitTrackee workouts

This is again mostly a leftover from testing, but the `--delete-all-fittrackee` will use
the API to delete *all* workouts from the instance. The script will ask you to confirm that
this is really what you want to do before actually doing it:

```sh
$ poetry run python -m strava_to_fittrackee.s2f --delete-all-fittrackee -v 2
```
```
DEBUG:s2f:Initializing FitTrackeeConnector
DEBUG:s2f:Setting up FitTrackee auth
DEBUG:s2f:Using existing FitTrackee tokens with self-refreshing client
DEBUG:s2f:Getting all workouts from FitTrackee (in pages of 30)
DEBUG:s2f:Fetched page 1 of workouts (fetched 30 so far)
DEBUG:s2f:Fetched page 2 of workouts (fetched 60 so far)
DEBUG:s2f:Fetched page 3 of workouts (fetched 90 so far)
DEBUG:s2f:Fetched page 4 of workouts (fetched 120 so far)
DEBUG:s2f:Fetched page 5 of workouts (fetched 123 so far)
This will delete all 123 workouts in the configured FitTrackee instance!
Are you sure you want to do this? [y]es or [n]o:
```

## Troubleshooting / Known Limitations

- "Manual" activities are ignored:
  - If you have manual (i.e. without GPS data) files in your Strava account,
    they will be ignored and not uploaded to FitTrackee (they could be, in theory,
    it just was not a priority at the time of writing)
- Activity types missing:
  - This is moreso a limitation of FitTrackee, but by default, there are not
    sport types for every type of activity that's available on Strava. If you
    try to sync a sport type not supported in FitTrackee, it will probably error
    (I haven't tried, but I think it will fail).
- Emojis are not supported:
  - If you have a Strava activity with emoji (or other non-ASCII characters),
    FitTrackee will choke on that input and will produce an error. To workaround
    this, rename any activities in Strava that have these characters and try again.
- FitTrackee returns `429 Client Error: TOO MANY REQUESTS`:
  - There is a default API limit of 300 requests per 5 minutes for FitTrackee.
    On the initial sync, it's possible that you could push against this. Either wait
    a little while, or change the `API_RATE_LIMITS` environment setting in your FitTrackee
    environment. I used the following: `API_RATE_LIMITS==10000 per 5 minutes`
- `RuntimeError: Exiting because a lock file exists`...
  - If you see this error, it is because of a part of the code that checks for a
    "lock file" that is created when the script first starts. The purpose of this
    is to prevent multiple copies from running at the same time, which can result
    in duplicate workouts (i.e. if two `--sync` operations start near the same time).
    In normal usage, the script will give an error if it detects the `s2f.pid` file
    is present, and that file should be deleted when the first copy of the script exits.
    In some error situations, this file does not get cleaned up properly though, and you
    might have to delete it manually. Simply remove the `s2f.pid` file and the script
    will run again.<|MERGE_RESOLUTION|>--- conflicted
+++ resolved
@@ -235,11 +235,7 @@
 yours is different):
 
 ```
-<<<<<<< HEAD
-0 9,12,15,18,21 * * *  cd /home/user/s2f && /home/user/.local/bin/poetry run python -m strava_to_fittrackee.s2f --sync -v 2 >> /home/user/s2f.log 2>&1
-=======
-5,35 * * * *  cd /home/user/s2f && /home/user/.local/bin/poetry run python s2f.py --sync -v 2 >> /home/user/s2f.log 2>&1
->>>>>>> 4e9335b0
+5,35 * * * *  cd /home/user/s2f && /home/user/.local/bin/poetry run python -m strava_to_fittrackee.s2f --sync -v 2 >> /home/user/s2f.log 2>&1
 ```
 
 By changing to the `s2f` directory and running the script via `$ poetry run python s2f.py`,
